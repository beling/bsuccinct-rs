--- conflicted
+++ resolved
@@ -47,11 +47,7 @@
 }
 
 /// SIZE must be the power of 2
-<<<<<<< HEAD
-pub struct CyclicArray<T, const SIZE: usize = MAX_SPAN>(pub Box<[T; SIZE]>);
-=======
-pub struct CyclicArray<T, const SIZE: usize = MAX_WINDOW_SIZE>(pub [T; SIZE]);
->>>>>>> ee1d46f0
+pub struct CyclicArray<T, const SIZE: usize = MAX_WINDOW_SIZE>(pub Box<[T; SIZE]>);
 
 impl<T: Default, const SIZE: usize> Default for CyclicArray<T, SIZE> {
     #[inline(always)]
