use std::{hash::Hash, usize};

use crate::seeds::{Bits8, SeedSize};
use super::{bits_per_seed_to_100_bucket_size, builder::{build_mt, build_st}, conf::Conf, evaluator::Weights, stats::BuildStats, CompressedArray, CompressedBuilder, DefaultCompressedArray};
use bitm::BitAccess;
use dyn_size_of::GetSize;
use seedable_hash::{BuildDefaultSeededHasher, BuildSeededHasher};
use voracious_radix_sort::RadixSort;
use rayon::prelude::*;

struct SeedEx<SS: SeedSize> {
    seeds: Box<[SS::VecElement]>,
    conf: Conf<SS>,
}

impl<SS: SeedSize> SeedEx<SS> {
    #[inline]
    fn bucket_for(&self, key: u64) -> usize { self.conf.bucket_for(key) }

    #[inline]
    fn seed_for(&self, key: u64) -> u16 {
        //self.seeds.get_fragment(self.bucket_for(key), self.conf.bits_per_seed()) as u16
        self.conf.bits_per_seed.get_seed(&self.seeds, self.bucket_for(key))
    }

    #[inline]
    fn get(&self, key: u64, seed: u16) -> usize {
        self.conf.f(key, seed)
    }
}

impl<SS: SeedSize> GetSize for SeedEx<SS> {
    fn size_bytes_dyn(&self) -> usize { self.seeds.size_bytes_dyn() }
    fn size_bytes_content_dyn(&self) -> usize { self.seeds.size_bytes_content_dyn() }
    const USES_DYN_MEM: bool = true;
}


struct Level<SS: SeedSize> {
    seeds: SeedEx<SS>,
    shift: usize
}

impl<SS: SeedSize> GetSize for Level<SS> {
    fn size_bytes_dyn(&self) -> usize { self.seeds.size_bytes_dyn() }
    fn size_bytes_content_dyn(&self) -> usize { self.seeds.size_bytes_content_dyn() }
    const USES_DYN_MEM: bool = true;
}

/// PHast (Perfect Hashing with fast evaluation). Experimental.
/// 
/// Perfect hash function with very fast evaluation and size below 2 bits/key
/// developed by Peter Sanders and Piotr Beling.
pub struct Function<SS: SeedSize, CA = DefaultCompressedArray, S = BuildDefaultSeededHasher> {
    level0: SeedEx<SS>,
    unassigned: CA,
    levels: Box<[Level<SS>]>,
    hasher: S,
}

impl<SS: SeedSize, CA, S> GetSize for Function<SS, CA, S> where Level<SS>: GetSize, CA: GetSize {
    fn size_bytes_dyn(&self) -> usize {
        self.level0.size_bytes_dyn() +
            self.unassigned.size_bytes_dyn() +
            self.levels.size_bytes_dyn()
    }
    fn size_bytes_content_dyn(&self) -> usize {
        self.level0.size_bytes_content_dyn() +
            self.unassigned.size_bytes_content_dyn() +
            self.levels.size_bytes_content_dyn()
    }
    const USES_DYN_MEM: bool = true;
}

impl<SS: SeedSize, CA: CompressedArray, S: BuildSeededHasher> Function<SS, CA, S> {
    
    /// Returns value assigned to the given `key`.
    /// 
    /// The returned value is in the range from `0` (inclusive) to the number of elements in the input key collection (exclusive).
    /// `key` must come from the input key collection given during construction.
    #[inline]
    pub fn get<K>(&self, key: &K) -> usize where K: Hash + ?Sized {
        let key_hash = self.hasher.hash_one(key, 0);
        let seed = self.level0.seed_for(key_hash);
        if seed != 0 { return self.level0.get(key_hash, seed); }

        for level_nr in 0..self.levels.len() {
            let l = &self.levels[level_nr];
            let key_hash = self.hasher.hash_one(key, level_nr as u64 + 1);
            let seed = l.seeds.seed_for(key_hash);
            if seed != 0 {
                return self.unassigned.get(l.seeds.get(key_hash, seed) + l.shift)
            }
        }
        unreachable!()
    }

    /// Constructs [`Function`] for given `keys`, using a single thread and given parameters:
    /// number of bits per seed, average bucket size (equals `bucket_size100/100.0`) and `hasher`.
    /// 
    /// `bits_per_seed_to_100_bucket_size` can be used to calculate good `bucket_size100`.
    /// `keys` cannot contain duplicates.
    pub fn with_vec_bps_bs_hash<K, St: super::stats::BuildStats>(mut keys: Vec::<K>, bits_per_seed: SS, bucket_size100: u16, hasher: S, stats: St) -> Self where K: Hash {
        Self::_new(|h| {
            let (level0, unassigned_values, unassigned_len) =
                Self::build_level_st(&mut keys, bits_per_seed, bucket_size100, h, 0, stats);
            (keys, level0, unassigned_values, unassigned_len)
        }, |keys, level_nr, h| {
            Self::build_level_st(keys, bits_per_seed, bucket_size100, h, level_nr, ())
        }, hasher)
    }

    /// Constructs [`Function`] for given `keys`, using multiple (given number of) threads and given parameters:
    /// number of bits per seed, average bucket size (equals `bucket_size100/100.0`) and `hasher`.
    /// 
    /// `bits_per_seed_to_100_bucket_size` can be used to calculate good `bucket_size100`.
    /// `keys` cannot contain duplicates.
    pub fn with_vec_bps_bs_threads_hash<K, St>(mut keys: Vec::<K>, bits_per_seed: SS, bucket_size100: u16, threads_num: usize, hasher: S, stats: St) -> Self
        where K: Hash+Sync+Send, S: Sync, St: BuildStats
    {
        if threads_num == 1 { return Self::with_vec_bps_bs_hash(keys, bits_per_seed, bucket_size100, hasher, stats); }
        Self::_new(|h| {
            let (level0, unassigned_values, unassigned_len) =
                Self::build_level_mt(&mut keys, bits_per_seed, bucket_size100, threads_num, &h, 0, stats);
            (keys, level0, unassigned_values, unassigned_len)
        }, |keys, level_nr, h| {
            Self::build_level_mt(keys, bits_per_seed, bucket_size100, threads_num, &h, level_nr, ())
        }, hasher)
    }


    /// Constructs [`Function`] for given `keys`, using a single thread and given parameters:
    /// number of bits per seed, average bucket size (equals `bucket_size100/100.0`) and `hasher`.
    /// 
    /// `bits_per_seed_to_100_bucket_size` can be used to calculate good `bucket_size100`.
    /// `keys` cannot contain duplicates.
    pub fn with_slice_bps_bs_hash<K, St>(keys: &[K], bits_per_seed: SS, bucket_size100: u16, hasher: S, stats: St) -> Self where K: Hash+Clone, St: BuildStats {
        Self::_new(|h| {
            Self::build_level_from_slice_st(keys, bits_per_seed, bucket_size100, h, 0, stats)
        }, |keys, level_nr, h| {
            Self::build_level_st(keys, bits_per_seed, bucket_size100, &h, level_nr, ())
        }, hasher)
    }


    /// Constructs [`Function`] for given `keys`, using multiple (given number of) threads and given parameters:
    /// number of bits per seed, average bucket size (equals `bucket_size100/100.0`) and `hasher`.
    /// 
    /// `bits_per_seed_to_100_bucket_size` can be used to calculate good `bucket_size100`.
    /// `keys` cannot contain duplicates.
    pub fn with_slice_bps_bs_threads_hash<K, St>(keys: &[K], bits_per_seed: SS, bucket_size100: u16, threads_num: usize, hasher: S, stats: St) -> Self
        where K: Hash+Sync+Send+Clone, S: Sync, St: BuildStats 
    {
        if threads_num == 1 { return Self::with_slice_bps_bs_hash(keys, bits_per_seed, bucket_size100, hasher, stats); }
        Self::_new(|h| {
            Self::build_level_from_slice_mt(keys, bits_per_seed, bucket_size100, threads_num, h, 0)
        }, |keys, level_nr, h| {
            Self::build_level_mt(keys, bits_per_seed, bucket_size100, threads_num, &h, level_nr, ())
        }, hasher)
    }

    #[inline]
    fn _new<K, BF, BL>(build_first: BF, build_level: BL, hasher: S) -> Self
        where BF: FnOnce(&S) -> (Vec::<K>, SeedEx<SS>, Box<[u64]>, usize),
            BL: Fn(&mut Vec::<K>, u64, &S) -> (SeedEx<SS>, Box<[u64]>, usize),
        {
        let (mut keys, level0, unassigned_values, unassigned_len) = build_first(&hasher);
        //Self::finish_building(keys, bits_per_seed, bucket_size100, threads_num, hasher, level0, unassigned_values, unassigned_len)
        let mut level0_unassigned = unassigned_values.bit_ones();
        let mut unassigned = Vec::with_capacity(unassigned_len * 3 / 2);

        let mut levels = Vec::with_capacity(16);
        let mut last = 0;
        while !keys.is_empty() {
            let keys_len = keys.len();
            let (seeds, unassigned_values, _unassigned_len) =
                build_level(&mut keys, levels.len() as u64+1, &hasher);
            let shift = unassigned.len();
            for i in 0..keys_len {
                if !unsafe{unassigned_values.get_bit_unchecked(i)} {
                    last = level0_unassigned.next().unwrap();                    
                }
                unassigned.push(last);
            }
            levels.push(Level { seeds, shift });
        }
        debug_assert!(level0_unassigned.next().is_none());
        drop(level0_unassigned);

        let mut builder = CA::Builder::new(unassigned.len(), last);
        builder.push_all(unassigned);

        Self {
            level0,
            unassigned: CA::finish(builder),
            levels: levels.into_boxed_slice(),
            hasher,
        }
    }

    #[inline]
<<<<<<< HEAD
    fn build_level_from_slice_st<K, St: BuildStats>(keys: &[K], bits_per_seed: SS, bucket_size100: u16, hasher: &S, level_nr: u32, mut stats: St)
=======
    fn build_level_from_slice_st<K>(keys: &[K], bits_per_seed: SS, bucket_size100: u16, hasher: &S, level_nr: u64)
>>>>>>> 0fdb107c
        -> (Vec<K>, SeedEx<SS>, Box<[u64]>, usize)
        where K: Hash+Clone
    {
        stats.pre_hash();
        let mut hashes: Box<[_]> = keys.iter().map(|k| hasher.hash_one(k, level_nr)).collect();
        stats.pre_sort();
        //radsort::unopt::sort(&mut hashes);
        hashes.voracious_sort();
        stats.pre_seeding();
        let conf = Conf::new(hashes.len(), bits_per_seed, bucket_size100);
        let (seeds, unassigned_values, unassigned_len) =
            build_st(&hashes, conf, Weights::new(conf.bits_per_seed(), conf.partition_size()));
        stats.pre_keys_removing();
        let mut keys_vec = Vec::with_capacity(unassigned_len);
        keys_vec.extend(keys.into_iter().filter(|key| {
            bits_per_seed.get_seed(&seeds, conf.bucket_for(hasher.hash_one(key, level_nr))) == 0
        }).cloned());
        stats.post_keys_removing();
        (keys_vec, SeedEx::<SS>{ seeds, conf }, unassigned_values, unassigned_len)
    }

    #[inline]
    fn build_level_from_slice_mt<K>(keys: &[K], bits_per_seed: SS, bucket_size100: u16, threads_num: usize, hasher: &S, level_nr: u64)
        -> (Vec<K>, SeedEx<SS>, Box<[u64]>, usize)
        where K: Hash+Sync+Send+Clone, S: Sync
    {
        let mut hashes: Box<[_]> = if keys.len() > 4*2048 {    //maybe better for string keys
            //let mut k = Vec::with_capacity(keys.len());
            //k.par_extend(keys.par_iter().with_min_len(10000).map(|k| hasher.hash_one_s64(k, level_nr)));
            //k.into_boxed_slice()
            keys.par_iter().with_min_len(256).map(|k| hasher.hash_one(k, level_nr)).collect()
        } else {
            keys.iter().map(|k| hasher.hash_one(k, level_nr)).collect()
        };
        //radsort::unopt::sort(&mut hashes);
        hashes.voracious_mt_sort(threads_num);
        let conf = Conf::new(hashes.len(), bits_per_seed, bucket_size100);
        let (seeds, unassigned_values, unassigned_len) =
            build_mt(&hashes, conf, bucket_size100, 256, Weights::new(conf.bits_per_seed(), conf.partition_size()), threads_num);
        let mut keys_vec = Vec::with_capacity(unassigned_len);
        keys_vec.par_extend(keys.into_par_iter().filter(|key| {
            bits_per_seed.get_seed(&seeds, conf.bucket_for(hasher.hash_one(key, level_nr))) == 0
        }).cloned());
        (keys_vec, SeedEx::<SS>{ seeds, conf }, unassigned_values, unassigned_len)
    }

    #[inline(always)]
<<<<<<< HEAD
    fn build_level_st<K, St: BuildStats>(keys: &mut Vec::<K>, bits_per_seed: SS, bucket_size100: u16, hasher: &S, level_nr: u32, mut stats: St)
=======
    fn build_level_st<K>(keys: &mut Vec::<K>, bits_per_seed: SS, bucket_size100: u16, hasher: &S, level_nr: u64)
>>>>>>> 0fdb107c
        -> (SeedEx<SS>, Box<[u64]>, usize)
        where K: Hash
    {
        stats.pre_hash();
        let mut hashes: Box<[_]> = keys.iter().map(|k| hasher.hash_one(k, level_nr)).collect();
        stats.pre_sort();
        hashes.voracious_sort();
        stats.pre_seeding();
        let conf = Conf::new(hashes.len(), bits_per_seed, bucket_size100);
        let (seeds, unassigned_values, unassigned_len) =
            build_st(&hashes, conf, Weights::new(conf.bits_per_seed(), conf.partition_size()));
        stats.pre_keys_removing();
        keys.retain(|key| {
            bits_per_seed.get_seed(&seeds, conf.bucket_for(hasher.hash_one(key, level_nr))) == 0
        });
        stats.post_keys_removing();
        (SeedEx::<SS>{ seeds, conf }, unassigned_values, unassigned_len)
    }

    #[inline]
<<<<<<< HEAD
    fn build_level_mt<K, St: BuildStats>(keys: &mut Vec::<K>, bits_per_seed: SS, bucket_size100: u16, threads_num: usize, hasher: &S, level_nr: u32, mut stats: St)
=======
    fn build_level_mt<K>(keys: &mut Vec::<K>, bits_per_seed: SS, bucket_size100: u16, threads_num: usize, hasher: &S, level_nr: u64)
>>>>>>> 0fdb107c
        -> (SeedEx<SS>, Box<[u64]>, usize)
        where K: Hash+Sync+Send, S: Sync
    {
        stats.pre_hash();
        let mut hashes: Box<[_]> = if keys.len() > 4*2048 {    //maybe better for string keys
            //let mut k = Vec::with_capacity(keys.len());
            //k.par_extend(keys.par_iter().with_min_len(10000).map(|k| hasher.hash_one_s64(k, level_nr)));
            //k.into_boxed_slice()
            keys.par_iter().with_min_len(256).map(|k| hasher.hash_one(k, level_nr)).collect()
        } else {
            keys.iter().map(|k| hasher.hash_one(k, level_nr)).collect()
        };
        //radsort::unopt::sort(&mut hashes);
        stats.pre_sort();
        hashes.voracious_mt_sort(threads_num);
        stats.pre_seeding();
        let conf = Conf::new(hashes.len(), bits_per_seed, bucket_size100);
        let (seeds, unassigned_values, unassigned_len) =
            build_mt(&hashes, conf, bucket_size100, 256, Weights::new(conf.bits_per_seed(), conf.partition_size()), threads_num);
        stats.pre_keys_removing();
        let mut result = Vec::with_capacity(unassigned_len);
        std::mem::swap(keys, &mut result);
        keys.par_extend(result.into_par_iter().filter(|key| {
            bits_per_seed.get_seed(&seeds, conf.bucket_for(hasher.hash_one(key, level_nr))) == 0
        }));
        stats.post_keys_removing();
        (SeedEx::<SS>{ seeds, conf }, unassigned_values, unassigned_len)
    }

    /*#[inline(always)]
    fn finish_building<K>(mut keys: Vec::<K>, bits_per_seed: SS, bucket_size100: u16, threads_num: usize, hasher: S, level0: SeedEx<SS>, unassigned_values: Box<[u64]>, unassigned_len: usize) -> Self where K: Hash+Sync+Send, S: Sync {
        let mut level0_unassigned = unassigned_values.bit_ones();
        let mut unassigned = Vec::with_capacity(unassigned_len * 3 / 2);

        let mut levels = Vec::with_capacity(16);
        let mut last = 0;
        while !keys.is_empty() {
            let keys_len = keys.len();
            let (seeds, unassigned_values, _unassigned_len) =
                Self::build_level(&mut keys, bits_per_seed, bucket_size100, threads_num, &hasher, levels.len() as u32+1);
            let shift = unassigned.len();
            for i in 0..keys_len {
                if !unsafe{unassigned_values.get_bit_unchecked(i)} {
                    last = level0_unassigned.next().unwrap();                    
                }
                unassigned.push(last);
            }
            levels.push(Level { seeds, shift });
        }
        debug_assert!(level0_unassigned.next().is_none());
        drop(level0_unassigned);

        let mut builder = CA::Builder::new(unassigned.len(), last);
        builder.push_all(unassigned);

        Self {
            level0,
            unassigned: CA::finish(builder),
            levels: levels.into_boxed_slice(),
            hasher,
        }
    }*/

    /*pub fn new2<K>(mut keys: Vec::<K>, bits_per_seed: SS, bucket_size100: u16, threads_num: usize, hasher: S) -> Self where K: Hash+Sync+Send, S: Sync {
        let keys_len = keys.len();
        let (level0, unassigned_values, _unassigned_len) =
            Self::build_level(&mut keys, bits_per_seed, bucket_size100, threads_num, &hasher, 0);
        let largest_unassigned = bitmap_largest(&unassigned_values, keys_len);

        let mut levels_data = Vec::with_capacity(16);
        let mut total_len = 0;
        while !keys.is_empty() {
            let keys_len = keys.len();
            let (seeds, unassigned_values, _unassigned_len) =
                Self::build_level(&mut keys, bits_per_seed, bucket_size100, threads_num, &hasher, levels_data.len() as u32+1);
            levels_data.push((seeds, unassigned_values, keys_len, total_len));
            total_len += keys_len;
        }
        let mut levels = Vec::with_capacity(levels_data.len());
        let mut builder = CA::Builder::new(total_len, largest_unassigned);
        let mut level0_unassigned = unassigned_values.bit_ones();
        let mut last = 0;
        for (seeds, unassigned_values, keys_len, shift) in levels_data {
            for i in 0..keys_len {
                if !unsafe{unassigned_values.get_bit_unchecked(i)} {
                    last = level0_unassigned.next().unwrap();                    
                }
                builder.push(last);
            }
            levels.push(Level { seeds, shift });
        }
        debug_assert!(level0_unassigned.next().is_none());
        drop(level0_unassigned);

        Self {
            level0,
            unassigned: CA::finish(builder),
            levels: levels.into_boxed_slice(),
            hasher,
        }
    }*/
}

impl Function<Bits8, DefaultCompressedArray, BuildDefaultSeededHasher> {
    /// Constructs [`Function`] for given `keys`, using a single thread.
    /// 
    /// `keys` cannot contain duplicates.
    pub fn from_vec_st<K, St>(keys: Vec::<K>, stats: St) -> Self where K: Hash, St: BuildStats {
        Self::with_vec_bps_bs_hash(keys, Bits8::default(), bits_per_seed_to_100_bucket_size(8),
        BuildDefaultSeededHasher::default(), stats)
    }

    /// Constructs [`Function`] for given `keys`, using multiple threads.
    /// 
    /// `keys` cannot contain duplicates.
    pub fn from_vec_mt<K, St>(keys: Vec::<K>, stats: St) -> Self where K: Hash+Send+Sync, St: BuildStats {
        Self::with_vec_bps_bs_threads_hash(keys, Bits8::default(), bits_per_seed_to_100_bucket_size(8),
        std::thread::available_parallelism().map_or(1, |v| v.into()), BuildDefaultSeededHasher::default(),
        stats)
    }

    /// Constructs [`Function`] for given `keys`, using a single thread.
    /// 
    /// `keys` cannot contain duplicates.
    pub fn from_slice_st<K, St>(keys: &[K], stats: St) -> Self where K: Hash+Clone, St: BuildStats {
        Self::with_slice_bps_bs_hash(keys, Bits8::default(), bits_per_seed_to_100_bucket_size(8),
        BuildDefaultSeededHasher::default(), stats)
    }

    /// Constructs [`Function`] for given `keys`, using multiple threads.
    /// 
    /// `keys` cannot contain duplicates.
    pub fn from_slice_mt<K, St>(keys: &[K], stats: St) -> Self where K: Hash+Clone+Send+Sync, St: BuildStats {
        Self::with_slice_bps_bs_threads_hash(keys, Bits8::default(), bits_per_seed_to_100_bucket_size(8),
        std::thread::available_parallelism().map_or(1, |v| v.into()), BuildDefaultSeededHasher::default(),
        stats)
    }
}

#[cfg(test)]
pub(crate) mod tests {
    use std::fmt::Display;

    use bitm::{BitAccess, BitVec};

    use super::*;

    fn mphf_test<K: Display+Hash, SS: SeedSize, CA: CompressedArray, S: BuildSeededHasher>(f: &Function<SS, CA, S>, keys: &[K]) {
        let expected_range = keys.len();
        let mut seen_values = Box::with_zeroed_bits(expected_range);
        for key in keys {
            let v = f.get(&key);
            assert!(v < expected_range, "f({key})={v} exceeds maximum value {}", expected_range-1);
            assert!(!seen_values.get_bit(v as usize), "f returned the same value {v} for {key} and another key");
            seen_values.set_bit(v as usize);
        }
    }
    
    #[test]
    fn test_small() {
        let input = [1, 2, 3, 4, 5];
        let f = Function::from_slice_st(&input, ());
        mphf_test(&f, &input);
    }
}<|MERGE_RESOLUTION|>--- conflicted
+++ resolved
@@ -199,11 +199,7 @@
     }
 
     #[inline]
-<<<<<<< HEAD
-    fn build_level_from_slice_st<K, St: BuildStats>(keys: &[K], bits_per_seed: SS, bucket_size100: u16, hasher: &S, level_nr: u32, mut stats: St)
-=======
-    fn build_level_from_slice_st<K>(keys: &[K], bits_per_seed: SS, bucket_size100: u16, hasher: &S, level_nr: u64)
->>>>>>> 0fdb107c
+    fn build_level_from_slice_st<K, St: BuildStats>(keys: &[K], bits_per_seed: SS, bucket_size100: u16, hasher: &S, level_nr: u64, mut stats: St)
         -> (Vec<K>, SeedEx<SS>, Box<[u64]>, usize)
         where K: Hash+Clone
     {
@@ -251,11 +247,7 @@
     }
 
     #[inline(always)]
-<<<<<<< HEAD
-    fn build_level_st<K, St: BuildStats>(keys: &mut Vec::<K>, bits_per_seed: SS, bucket_size100: u16, hasher: &S, level_nr: u32, mut stats: St)
-=======
-    fn build_level_st<K>(keys: &mut Vec::<K>, bits_per_seed: SS, bucket_size100: u16, hasher: &S, level_nr: u64)
->>>>>>> 0fdb107c
+    fn build_level_st<K, St: BuildStats>(keys: &mut Vec::<K>, bits_per_seed: SS, bucket_size100: u16, hasher: &S, level_nr: u64, mut stats: St)
         -> (SeedEx<SS>, Box<[u64]>, usize)
         where K: Hash
     {
@@ -276,11 +268,7 @@
     }
 
     #[inline]
-<<<<<<< HEAD
-    fn build_level_mt<K, St: BuildStats>(keys: &mut Vec::<K>, bits_per_seed: SS, bucket_size100: u16, threads_num: usize, hasher: &S, level_nr: u32, mut stats: St)
-=======
-    fn build_level_mt<K>(keys: &mut Vec::<K>, bits_per_seed: SS, bucket_size100: u16, threads_num: usize, hasher: &S, level_nr: u64)
->>>>>>> 0fdb107c
+    fn build_level_mt<K, St: BuildStats>(keys: &mut Vec::<K>, bits_per_seed: SS, bucket_size100: u16, threads_num: usize, hasher: &S, level_nr: u64, mut stats: St)
         -> (SeedEx<SS>, Box<[u64]>, usize)
         where K: Hash+Sync+Send, S: Sync
     {
