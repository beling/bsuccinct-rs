use seedable_hash::map64_to_64;

use crate::seeds::{Bits, SeedSize};

/// PHast map-or-bump function configuration.
#[derive(Clone, Copy)]
pub(crate) struct Conf<SS: SeedSize = Bits> {
    pub(crate) bits_per_seed: SS,  // seed size, K=2**bits_per_seed
    pub(crate) buckets_num: usize, // number of buckets, B
    pub(crate) slice_len_minus_one: u16,  // slice length L
    pub(crate) num_of_slices: usize,   // m-P
}

/*#[inline(always)]
const fn mix64(mut x: u64) -> u64 {
    x = (x ^ (x >> 30)).wrapping_mul(0xbf58476d1ce4e5b9u64);
    x = (x ^ (x >> 27)).wrapping_mul(0x94d049bb133111ebu64);
    x ^ (x >> 31)
}*/

/*#[inline(always)]
fn mix16fast(mut x: u16) -> u16 {
    x += x << 7; x ^= x >> 8;
    x += x << 3; x ^= x >> 2;
    x += x << 4; x ^= x >> 8;
    x
}*/

#[inline(always)]
fn wymum(a: u64, b: u64) -> u64 {
    let r = (a as u128) * (b as u128);
    //((r >> 64) ^ r) as u64
    (r >> 64) as u64
}

//const SEEDS_MAP: [u64; 256] = std::array::from_fn(|i| mix64(i as u64));

/// Returns bucket size proper for given number of `bits_per_seed`.
#[inline]
pub const fn bits_per_seed_to_100_bucket_size(bits_per_seed: u8) -> u16 {
    match bits_per_seed {
        0..=4 => 250,
        5 => 290,
        6 => 320,
        7 => 370,
        8 => 450,
        9 => 530,
        10 => 590,
        11 => 650,
        12 => 720,
        13 => 770,
        _ => 830
    }
}

impl<SS: SeedSize> Conf<SS> {

    pub(crate) fn new(number_of_keys: usize, bits_per_seed: SS, bucket_size_100: u16) -> Self {
        let slice_len = match number_of_keys {
            n @ 0..64 => (n/2+1).next_power_of_two() as u16,
            64..1300 => 64,
            1300..1750 => 128,
            1750..7500 => 256,
            7500..150000 => 512,
            _ if bits_per_seed.into() < 7 => 512,
            _ => 1024
        };
        let bucket_size_100 = bucket_size_100 as usize;
        Self {
            bits_per_seed,
            buckets_num: 1.max((number_of_keys * 100 + bucket_size_100/2) / bucket_size_100),
            slice_len_minus_one: slice_len - 1,
            num_of_slices: number_of_keys + 1 - slice_len as usize,
        }
    }

    /// Returns bucket assigned to the `key`.
    #[inline(always)]
    pub(crate) fn bucket_for(&self, key: u64) -> usize {
        map64_to_64(key, self.buckets_num as u64) as usize
    }

<<<<<<< HEAD
    /// Returns partition assigned to the `key`.
    #[inline(always)]
    pub(crate) fn partition_begin(&self, key: u64) -> usize {
        map64_to_64(key, self.num_of_partitions as u64) as usize
    }

    /// Returns index of `key` in its partition.
    #[inline(always)]
    pub(crate) fn in_partition(&self, key: u64, seed: u16) -> usize {
        //(wymum(wymum(seed as u64, 0xe703_7ed1_a0b4_28db), key) as u16 & self.partition_size_minus_one) as usize
        (wymum((seed as u64).wrapping_mul(0x1d8e_4e27_c47d_124f), key) as u16 & self.partition_size_minus_one) as usize
=======
    /// Returns first value of slice assigned to the `key`.
    #[inline]
    pub(crate) fn slice_begin(&self, key: u64) -> usize {
        map64_to_64(key, self.num_of_slices as u64) as usize
    }

    /// Returns index of `key` in its slice.
    #[inline]
    pub(crate) fn in_slice(&self, key: u64, seed: u16) -> usize {
        //(wymum(wymum(seed as u64, 0xe703_7ed1_a0b4_28db), key) as u16 & self.slice_len_minus_one) as usize
        (wymum((seed as u64).wrapping_mul(0x1d8e_4e27_c47d_124f), key) as u16 & self.slice_len_minus_one) as usize
>>>>>>> 9f5afdd8
    }

    /// Returns seed independent index of `key` in its partition.
    #[inline(always)]
    pub(crate) fn in_partition_noseed(&self, key: u64) -> usize {
        //(wymum(wymum(seed as u64, 0xe703_7ed1_a0b4_28db), key) as u16 & self.partition_size_minus_one) as usize
        (key as u16 & self.partition_size_minus_one) as usize
    }

    /// Returns the value of the function for given `key` and `seed`.
    #[inline(always)]
    pub(crate) fn f(&self, key: u64, seed: u16) -> usize {
        self.slice_begin(key) + self.in_slice(key, seed)
    }

    #[inline(always)]
    pub(crate) fn f_shift(&self, key: u64, shift: u16) -> usize {
        self.partition_begin(key) + self.in_partition_noseed(key) + shift as usize
    }

    #[inline]
    pub(crate) fn seeds_num(&self) -> u16 { 1<<self.bits_per_seed.into() }

    pub(crate) fn slice_len(&self) -> u16 {
        self.slice_len_minus_one + 1
    }

    #[inline(always)] pub(crate) fn bits_per_seed(&self) -> u8 {
        self.bits_per_seed.into()
    }

    #[inline] pub(crate) fn new_seeds_vec(&self) -> Box<[SS::VecElement]> {
        self.bits_per_seed.new_zeroed_seed_vec(self.buckets_num)
    }
}<|MERGE_RESOLUTION|>--- conflicted
+++ resolved
@@ -80,19 +80,6 @@
         map64_to_64(key, self.buckets_num as u64) as usize
     }
 
-<<<<<<< HEAD
-    /// Returns partition assigned to the `key`.
-    #[inline(always)]
-    pub(crate) fn partition_begin(&self, key: u64) -> usize {
-        map64_to_64(key, self.num_of_partitions as u64) as usize
-    }
-
-    /// Returns index of `key` in its partition.
-    #[inline(always)]
-    pub(crate) fn in_partition(&self, key: u64, seed: u16) -> usize {
-        //(wymum(wymum(seed as u64, 0xe703_7ed1_a0b4_28db), key) as u16 & self.partition_size_minus_one) as usize
-        (wymum((seed as u64).wrapping_mul(0x1d8e_4e27_c47d_124f), key) as u16 & self.partition_size_minus_one) as usize
-=======
     /// Returns first value of slice assigned to the `key`.
     #[inline]
     pub(crate) fn slice_begin(&self, key: u64) -> usize {
@@ -104,14 +91,13 @@
     pub(crate) fn in_slice(&self, key: u64, seed: u16) -> usize {
         //(wymum(wymum(seed as u64, 0xe703_7ed1_a0b4_28db), key) as u16 & self.slice_len_minus_one) as usize
         (wymum((seed as u64).wrapping_mul(0x1d8e_4e27_c47d_124f), key) as u16 & self.slice_len_minus_one) as usize
->>>>>>> 9f5afdd8
     }
 
     /// Returns seed independent index of `key` in its partition.
     #[inline(always)]
-    pub(crate) fn in_partition_noseed(&self, key: u64) -> usize {
+    pub(crate) fn in_slice_noseed(&self, key: u64) -> usize {
         //(wymum(wymum(seed as u64, 0xe703_7ed1_a0b4_28db), key) as u16 & self.partition_size_minus_one) as usize
-        (key as u16 & self.partition_size_minus_one) as usize
+        (key as u16 & self.slice_len_minus_one) as usize
     }
 
     /// Returns the value of the function for given `key` and `seed`.
@@ -122,7 +108,7 @@
 
     #[inline(always)]
     pub(crate) fn f_shift(&self, key: u64, shift: u16) -> usize {
-        self.partition_begin(key) + self.in_partition_noseed(key) + shift as usize
+        self.slice_begin(key) + self.in_slice_noseed(key) + shift as usize
     }
 
     #[inline]
