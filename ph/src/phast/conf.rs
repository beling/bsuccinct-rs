--- conflicted
+++ resolved
@@ -106,19 +106,14 @@
         self.slice_begin(key) + self.in_slice(key, seed)
     }
 
-<<<<<<< HEAD
     #[inline(always)]
     pub(crate) fn f_shift(&self, key: u64, shift: u16) -> usize {
         self.slice_begin(key) + self.in_slice_noseed(key) + shift as usize
     }
 
-    #[inline]
-    pub(crate) fn seeds_num(&self) -> u16 { 1<<self.bits_per_seed.into() }
-=======
     #[inline] pub(crate) fn seeds_num(&self) -> u16 {
         1<<self.bits_per_seed.into()
     }
->>>>>>> c70fc82b
 
     #[inline] pub(crate) fn slice_len(&self) -> u16 {
         self.slice_len_minus_one + 1
