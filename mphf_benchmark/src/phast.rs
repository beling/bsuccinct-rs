--- conflicted
+++ resolved
@@ -11,11 +11,7 @@
     stats: St
 }
 
-<<<<<<< HEAD
-impl<SS: SeedSize, S: BuildSeededHasher + Default + Sync, K: Hash + Sync + Send + Clone, St: BuildStats> MPHFBuilder<K> for PHastBencher<SS, S, St> {
-=======
-impl<SS: SeedSize, S: BuildSeededHasher + Default + Sync, K: Hash + Sync + Send + Clone + TypeToQuery> MPHFBuilder<K> for PHastBencher<SS, S> {
->>>>>>> 0fdb107c
+impl<SS: SeedSize, S: BuildSeededHasher + Default + Sync, K: Hash + Sync + Send + Clone + TypeToQuery, St: BuildStats> MPHFBuilder<K> for PHastBencher<SS, S, St> {
     type MPHF = ph::phast::Function<SS, DefaultCompressedArray, S>;
 
     type Value = usize;
@@ -55,22 +51,13 @@
     println!(" \t{}", b);
 }*/
 
-<<<<<<< HEAD
 pub fn benchmark_with<S, SS, K, St>(bits_per_seed: SS, bucket_size_100: u16, i: &(Vec<K>, Vec<K>), conf: &Conf, stats: St) -> BenchmarkResult
-where SS: SeedSize, S: BuildSeededHasher + Default + Sync, K: Hash + Sync + Send + Clone, St: BuildStats
-=======
-pub fn benchmark_with<S, SS, K>(bits_per_seed: SS, bucket_size_100: u16, i: &(Vec<K>, Vec<K>), conf: &Conf) -> BenchmarkResult
-where SS: SeedSize, S: BuildSeededHasher + Default + Sync, K: Hash + Sync + Send + Clone + TypeToQuery
->>>>>>> 0fdb107c
+where SS: SeedSize, S: BuildSeededHasher + Default + Sync, K: Hash + Sync + Send + Clone + TypeToQuery, St: BuildStats
 {
     PHastBencher { hash: std::marker::PhantomData::<S>::default(), bits_per_seed, bucket_size_100, stats }.benchmark(i, conf)
 }
 
-<<<<<<< HEAD
-pub fn phast_benchmark<H: BuildSeededHasher+Default+Sync, K: Hash + Sync + Send + Clone, St: BuildStats>(csv_file: &mut Option<File>, i: &(Vec<K>, Vec<K>), conf: &Conf, phast_conf: &PHastConf, stats: St) {
-=======
-pub fn phast_benchmark<H: BuildSeededHasher+Default+Sync, K: Hash + Sync + Send + Clone + TypeToQuery>(csv_file: &mut Option<File>, i: &(Vec<K>, Vec<K>), conf: &Conf, phast_conf: &PHastConf) {
->>>>>>> 0fdb107c
+pub fn phast_benchmark<H: BuildSeededHasher+Default+Sync, K: Hash + Sync + Send + Clone + TypeToQuery, St: BuildStats>(csv_file: &mut Option<File>, i: &(Vec<K>, Vec<K>), conf: &Conf, phast_conf: &PHastConf, stats: St) {
     let bucket_size_100 = phast_conf.bucket_size();
     let b = match phast_conf.bits_per_seed {
         8 => benchmark_with::<H, _, _, _>(Bits8, bucket_size_100, i, conf, stats),
